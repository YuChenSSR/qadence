--- conflicted
+++ resolved
@@ -9,11 +9,7 @@
 import torch
 from torch.utils.data import DataLoader
 
-<<<<<<< HEAD
-from qadence.ml_tools import DictDataLoader, TrainConfig, load_checkpoint, train_with_grad
-=======
-from qadence.ml_tools import DictDataLoader, TrainConfig, to_dataloader, train_with_grad
->>>>>>> 94a471ce
+from qadence.ml_tools import DictDataLoader, TrainConfig, load_checkpoint, to_dataloader, train_with_grad
 from qadence.ml_tools.models import TransformedModule
 from qadence.models import QNN
 
@@ -187,60 +183,6 @@
     assert torch.allclose(torch.sin(x), model(x), rtol=1e-1, atol=1e-1)
 
 
-<<<<<<< HEAD
-def test_tm_save_load(
-    tmp_path: Path, BasicTransformedModule: TransformedModule, BasicQNN: QNN
-) -> None:
-    data = FMdictdataloader()
-
-    model: torch.nn.Module = TransformedModule(
-        BasicQNN,
-        None,
-        None,
-        torch.nn.Parameter(torch.rand(1)),
-        torch.nn.Parameter(torch.rand(1)),
-        torch.nn.Parameter(torch.rand(1)),
-        torch.nn.Parameter(torch.rand(1)),
-    )
-    criterion = torch.nn.MSELoss()
-    optimizer = torch.optim.Adam(model.parameters(), lr=0.1)
-    input_scaling_init_val = model._input_scaling.detach().clone()
-    input_shifting_init_val = model._input_shifting.detach().clone()
-    output_scaling_init_val = model._output_scaling.detach().clone()
-    output_shifting_init_val = model._output_shifting.detach().clone()
-
-    def loss_fn(model: torch.nn.Module, data: torch.Tensor) -> tuple[torch.Tensor, dict]:
-        x = torch.rand(1)
-        y = torch.sin(x)
-        l1 = criterion(model(x), y)
-        return l1, {}
-
-    n_epochs = 5
-    config = TrainConfig(
-        folder=tmp_path, max_iter=n_epochs, print_every=1, checkpoint_every=1, write_every=1
-    )
-    model, optimizer = train_with_grad(model, data, optimizer, config, loss_fn=loss_fn)
-
-    input_scaling_post_val = model._input_scaling.detach().clone()
-    input_shifting_post_val = model._input_shifting.detach().clone()
-    output_scaling_post_val = model._output_scaling.detach().clone()
-    output_shifting_post_val = model._output_shifting.detach().clone()
-
-    model = BasicTransformedModule
-    x = torch.rand(1)
-    model, opt, iter = load_checkpoint(
-        tmp_path, model, torch.optim.Adam(model.parameters(), lr=0.1)
-    )
-    assert model._input_scaling != input_scaling_init_val
-    assert model._input_shifting != input_shifting_init_val
-    assert model._output_scaling != output_scaling_init_val
-    assert model._output_shifting != output_shifting_init_val
-
-    assert model._input_scaling == input_scaling_post_val
-    assert model._input_shifting == input_shifting_post_val
-    assert model._output_scaling == output_scaling_post_val
-    assert model._output_shifting == output_shifting_post_val
-=======
 @pytest.mark.flaky(max_runs=10)
 def test_fit_sin_adjoint(BasicAdjointQNN: torch.nn.Module) -> None:
     model = BasicAdjointQNN
@@ -260,4 +202,57 @@
 
     x_test = torch.rand(1, 1)
     assert torch.allclose(torch.sin(x_test), model(x_test), rtol=1e-1, atol=1e-1)
->>>>>>> 94a471ce
+
+
+def test_tm_save_load(
+    tmp_path: Path, BasicTransformedModule: TransformedModule, BasicQNN: QNN
+) -> None:
+    data = FMdictdataloader()
+
+    model: torch.nn.Module = TransformedModule(
+        BasicQNN,
+        None,
+        None,
+        torch.nn.Parameter(torch.rand(1)),
+        torch.nn.Parameter(torch.rand(1)),
+        torch.nn.Parameter(torch.rand(1)),
+        torch.nn.Parameter(torch.rand(1)),
+    )
+    criterion = torch.nn.MSELoss()
+    optimizer = torch.optim.Adam(model.parameters(), lr=0.1)
+    input_scaling_init_val = model._input_scaling.detach().clone()
+    input_shifting_init_val = model._input_shifting.detach().clone()
+    output_scaling_init_val = model._output_scaling.detach().clone()
+    output_shifting_init_val = model._output_shifting.detach().clone()
+
+    def loss_fn(model: torch.nn.Module, data: torch.Tensor) -> tuple[torch.Tensor, dict]:
+        x = torch.rand(1)
+        y = torch.sin(x)
+        l1 = criterion(model(x), y)
+        return l1, {}
+
+    n_epochs = 5
+    config = TrainConfig(
+        folder=tmp_path, max_iter=n_epochs, print_every=1, checkpoint_every=1, write_every=1
+    )
+    model, optimizer = train_with_grad(model, data, optimizer, config, loss_fn=loss_fn)
+
+    input_scaling_post_val = model._input_scaling.detach().clone()
+    input_shifting_post_val = model._input_shifting.detach().clone()
+    output_scaling_post_val = model._output_scaling.detach().clone()
+    output_shifting_post_val = model._output_shifting.detach().clone()
+
+    model = BasicTransformedModule
+    x = torch.rand(1)
+    model, opt, iter = load_checkpoint(
+        tmp_path, model, torch.optim.Adam(model.parameters(), lr=0.1)
+    )
+    assert model._input_scaling != input_scaling_init_val
+    assert model._input_shifting != input_shifting_init_val
+    assert model._output_scaling != output_scaling_init_val
+    assert model._output_shifting != output_shifting_init_val
+
+    assert model._input_scaling == input_scaling_post_val
+    assert model._input_shifting == input_shifting_post_val
+    assert model._output_scaling == output_scaling_post_val
+    assert model._output_shifting == output_shifting_post_val