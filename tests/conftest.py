from __future__ import annotations

import networkx as nx
import numpy as np
import torch.nn as nn
from openfermion import QubitOperator
from pytest import fixture  # type: ignore
from sympy import Expr
from torch import Tensor, rand, tensor

from qadence.blocks.abstract import AbstractBlock
from qadence.blocks.utils import chain, kron, unroll_block_with_scaling
from qadence.circuit import QuantumCircuit
from qadence.constructors import feature_map, hea, total_magnetization
from qadence.ml_tools.models import TransformedModule
from qadence.models import QNN, QuantumModel
from qadence.operations import CNOT, RX, RY, X, Y, Z
from qadence.parameters import Parameter
from qadence.register import Register
from qadence.types import BackendName, DiffMode

BASIC_NQUBITS = 4
FM_NQUBITS = 2


@fixture
def BasicFeatureMap() -> AbstractBlock:
    return feature_map(BASIC_NQUBITS)


@fixture
def BasicAnsatz() -> AbstractBlock:
    return hea(BASIC_NQUBITS, BASIC_NQUBITS)


@fixture
def BasicQuantumCircuit(BasicAnsatz: AbstractBlock) -> QuantumCircuit:
    return QuantumCircuit(BASIC_NQUBITS, BasicAnsatz)


@fixture
def BasicFMQuantumCircuit() -> QuantumCircuit:
    return QuantumCircuit(FM_NQUBITS, feature_map(FM_NQUBITS), hea(FM_NQUBITS, FM_NQUBITS * 4))


@fixture
def BasicObservable() -> AbstractBlock:
    return total_magnetization(BASIC_NQUBITS)


@fixture
def BasicRegister() -> Register:
    n_qubits = 4
    graph = nx.Graph()
    graph.add_nodes_from({i: (i, 0) for i in range(n_qubits)})
    graph.add_edge(0, 1)
    return Register(graph)


@fixture
def BasicExpression() -> Expr:
    return Parameter("x") + Parameter("y", trainable=False) * 2.0212


class BasicNetwork(nn.Module):
    def __init__(self, n_neurons: int = 5) -> None:
        super().__init__()
        network = [
            nn.Linear(1, n_neurons),
            nn.ReLU(),
            nn.Linear(n_neurons, n_neurons),
            nn.ReLU(),
            nn.Linear(n_neurons, 1),
        ]
        self.network = nn.Sequential(*network)
        self.n_neurons = n_neurons

    def forward(self, x: Tensor) -> Tensor:
        return self.network(x)


class BasicNetworkNoInput(nn.Module):
    def __init__(self) -> None:
        super().__init__()
        self.x = nn.Parameter(tensor([1.0]))
        self.scale = nn.Parameter(tensor([1.0]))

    def forward(self) -> Tensor:
        res = self.scale * (self.x - 2.0) ** 2
        return res


@fixture
def parametric_circuit() -> QuantumCircuit:
    nqubits = 4
    x = Parameter("x", trainable=False)

    block1 = RY(0, 3 * x)
    block2 = RX(1, "theta1")
    block3 = RX(2, "theta2")
    block4 = RX(3, "theta3")
    block5 = RY(0, np.pi)
    block6 = RX(1, np.pi)
    block7 = CNOT(2, 3)

    comp_block = chain(
        *[
            kron(*[X(0), X(1), Z(2), Z(3)]),
            kron(*[block1, block2, block3, block4]),
            kron(*[block5, block6, block7]),
        ]
    )

    return QuantumCircuit(nqubits, comp_block)


@fixture
def duplicate_expression_circuit() -> QuantumCircuit:
    nqubits = BASIC_NQUBITS
    x = Parameter("x", trainable=False)

    fm = chain(RY(i, 3 * x) for i in range(nqubits))
    expr = Parameter("theta_0") * Parameter("theta_1") + Parameter("theta_2")
    rotblock = chain(RX(i, expr) for i in range(nqubits))

    comp_block = chain(
        *[
            chain(*[X(0), X(1), Z(2), Z(3)]),
            chain(*[fm, rotblock]),
        ]
    )

    return QuantumCircuit(nqubits, comp_block)


@fixture
def cost_operator() -> QubitOperator:
    nqubits = BASIC_NQUBITS
    operator = QubitOperator()

    for qubit in range(nqubits):
        operator += QubitOperator(f"Z{qubit}", coefficient=1.0)

    return operator


@fixture
def Basic() -> nn.Module:
    return BasicNetwork()


@fixture
def BasicNoInput() -> nn.Module:
    return BasicNetworkNoInput()


@fixture
def simple_circuit() -> QuantumCircuit:
    kron_block = kron(X(0), X(1))
    return QuantumCircuit(BASIC_NQUBITS, kron_block)


@fixture
def observable() -> AbstractBlock:
    return kron(X(0), Z(2)) + 1.5 * kron(Y(1), Z(2))


@fixture
def pauli_decomposition(observable: AbstractBlock) -> list:
    return list(unroll_block_with_scaling(observable))


@fixture
def expected_rotated_circuit() -> list[QuantumCircuit]:
    layer = X(0) ^ X(1)
    final_layer1 = chain(layer, RY(0, -np.pi / 2.0))
    final_layer2 = chain(layer, RX(1, np.pi / 2.0))
    return [QuantumCircuit(2, final_layer1), QuantumCircuit(2, final_layer2)]


@fixture
def BasicQuantumModel(
    BasicQuantumCircuit: QuantumCircuit, BasicObservable: AbstractBlock
) -> QuantumModel:
    return QuantumModel(
        BasicQuantumCircuit, BasicObservable, backend=BackendName.PYQTORCH, diff_mode=DiffMode.AD
    )


@fixture
def BasicQNN(BasicFMQuantumCircuit: QuantumCircuit, BasicObservable: AbstractBlock) -> QNN:
    return QNN(
        BasicFMQuantumCircuit,
        total_magnetization(FM_NQUBITS),
        backend=BackendName.PYQTORCH,
        diff_mode=DiffMode.AD,
    )


@fixture
def BasicAdjointQNN(BasicFMQuantumCircuit: QuantumCircuit, BasicObservable: AbstractBlock) -> QNN:
    return QNN(
        BasicFMQuantumCircuit,
        total_magnetization(FM_NQUBITS),
        inputs=["phi"],
        backend=BackendName.PYQTORCH,
        diff_mode=DiffMode.ADJOINT,
    )


@fixture
def BasicTransformedModule(BasicQNN: QNN) -> TransformedModule:
    return TransformedModule(
        BasicQNN,
        None,
        None,
<<<<<<< HEAD
        input_scaling=torch.nn.Parameter(torch.rand(1)),
        output_scaling=torch.nn.Parameter(torch.rand(1)),
        input_shifting=torch.nn.Parameter(torch.rand(1)),
        output_shifting=torch.nn.Parameter(torch.rand(1)),
=======
        input_scaling=rand(1),
        output_scaling=rand(1),
        input_shifting=rand(1),
        output_shifting=rand(1),
>>>>>>> 94a471ce
    )<|MERGE_RESOLUTION|>--- conflicted
+++ resolved
@@ -214,15 +214,8 @@
         BasicQNN,
         None,
         None,
-<<<<<<< HEAD
         input_scaling=torch.nn.Parameter(torch.rand(1)),
         output_scaling=torch.nn.Parameter(torch.rand(1)),
         input_shifting=torch.nn.Parameter(torch.rand(1)),
         output_shifting=torch.nn.Parameter(torch.rand(1)),
-=======
-        input_scaling=rand(1),
-        output_scaling=rand(1),
-        input_shifting=rand(1),
-        output_shifting=rand(1),
->>>>>>> 94a471ce
     )